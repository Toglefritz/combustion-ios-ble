--- conflicted
+++ resolved
@@ -33,12 +33,8 @@
     /// Probe serial number
     @Published public private(set) var serialNumber: UInt32
     
-<<<<<<< HEAD
-    @Published public private(set) var currentTemperatures: ProbeTemperatures
-=======
     @Published public private(set) var currentTemperatures: ProbeTemperatures?
     @Published public private(set) var instantReadTemperature: Double?
->>>>>>> 7e5caa55
     
     @Published public private(set) var minSequenceNumber: UInt32?
     @Published public private(set) var maxSequenceNumber: UInt32?
@@ -82,7 +78,6 @@
         updateWithAdvertising(advertising, RSSI: RSSI)
     }
     
-<<<<<<< HEAD
     override func updateConnectionState(_ state: ConnectionState) {
         // Clear session information on disconnect, since probe may have reset
         if (state == .disconnected) {
@@ -90,7 +85,8 @@
         }
         
         super.updateConnectionState(state)
-=======
+    }
+    
     override func updateDeviceStale() {
         // Clear instantReadTemperature if its been longer than timeout since last update
         if let lastInstantRead = lastInstantRead,
@@ -99,7 +95,6 @@
         }
         
         super.updateDeviceStale()
->>>>>>> 7e5caa55
     }
 }
     
@@ -131,22 +126,16 @@
         id = deviceStatus.id
         color = deviceStatus.color
         
-<<<<<<< HEAD
-        // Log the temperature data point
-        addDataToLog(LoggedProbeDataPoint.fromDeviceStatus(deviceStatus: deviceStatus))
-=======
         if(deviceStatus.mode == .Normal) {
             currentTemperatures = deviceStatus.temperatures
             
             // Log the temperature data point for "Normal" status updates
-            temperatureLog.appendDataPoint(dataPoint:
-                                            LoggedProbeDataPoint.fromDeviceStatus(deviceStatus:
-                                                                                    deviceStatus))
+            // Log the temperature data point
+            addDataToLog(LoggedProbeDataPoint.fromDeviceStatus(deviceStatus: deviceStatus))
         }
         else if(deviceStatus.mode == .InstantRead ){
             updateInstantRead(deviceStatus.temperatures.values[0])
         }
->>>>>>> 7e5caa55
         
         // Check for missing records
         if let current = getCurrentTemperatureLog() {
